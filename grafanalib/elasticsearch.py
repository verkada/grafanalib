--- conflicted
+++ resolved
@@ -18,10 +18,8 @@
     It's the default aggregator for elasticsearch queries.
     :param hide: show/hide the metric in the final panel display
     """
-<<<<<<< HEAD
-    hide = attr.ib(default=False, validator=instance_of(bool))
-=======
->>>>>>> 0dd56c45
+    hide = attr.ib(default=False, validator=instance_of(bool))
+
 
     def to_json_data(self):
         return {
@@ -85,8 +83,6 @@
     """
 
     field = attr.ib(default="", validator=instance_of(str))
-<<<<<<< HEAD
-=======
     id = attr.ib(default=0, validator=instance_of(int))
     hide = attr.ib(default=False, validator=instance_of(bool))
 
@@ -111,24 +107,15 @@
     """
     field = attr.ib(default="", validator=instance_of(str))
     id = attr.ib(default=0, validator=instance_of(int))
->>>>>>> 0dd56c45
-    hide = attr.ib(default=False, validator=instance_of(bool))
-
-    def to_json_data(self):
-        return {
-<<<<<<< HEAD
-            "hide": self.hide,
-            "type": "avg",
-            "field": self.field,
-            "settings": {},
-            "meta": {}
-=======
+    hide = attr.ib(default=False, validator=instance_of(bool))
+
+    def to_json_data(self):
+        return {
             'type': 'sum',
             'id': str(self.id),
             'hide': self.hide,
             'field': self.field,
             'settings': {},
->>>>>>> 0dd56c45
         }
 
 
